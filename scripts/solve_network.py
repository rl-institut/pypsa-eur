# -*- coding: utf-8 -*-
# SPDX-FileCopyrightText: : 2017-2023 The PyPSA-Eur Authors
#
# SPDX-License-Identifier: MIT
"""
Solves optimal operation and capacity for a network with the option to
iteratively optimize while updating line reactances.

This script is used for optimizing the electrical network as well as the
sector coupled network.

Description
-----------

Total annual system costs are minimised with PyPSA. The full formulation of the
linear optimal power flow (plus investment planning
is provided in the
`documentation of PyPSA <https://pypsa.readthedocs.io/en/latest/optimal_power_flow.html#linear-optimal-power-flow>`_.

The optimization is based on the :func:`network.optimize` function.
Additionally, some extra constraints specified in :mod:`solve_network` are added.

.. note::

    The rules ``solve_elec_networks`` and ``solve_sector_networks`` run
    the workflow for all scenarios in the configuration file (``scenario:``)
    based on the rule :mod:`solve_network`.
"""
import logging
import re
import os

import numpy as np
import pandas as pd
import pypsa
import xarray as xr
from _helpers import (
    configure_logging,
    override_component_attrs,
    update_config_with_sector_opts,
)
from vresutils.benchmark import memory_logger

logger = logging.getLogger(__name__)
pypsa.pf.logger.setLevel(logging.WARNING)
from pypsa.descriptors import get_switchable_as_dense as get_as_dense
from linopy import merge
from pypsa.optimization.variables import (
    define_nominal_variables
)

lookup = pd.read_csv(
    os.path.join(os.path.dirname(__file__), "..", "data", "variables.csv"),
    index_col=["component", "variable"],
)


def add_land_use_constraint(n, config):
    if "m" in snakemake.wildcards.clusters:
        _add_land_use_constraint_m(n, config)
    else:
        _add_land_use_constraint(n, config)


def _add_land_use_constraint(n, config):
    # warning: this will miss existing offwind which is not classed AC-DC and has carrier 'offwind'

    for carrier in ["solar", "onwind", "offwind-ac", "offwind-dc"]:
        ext_i = (n.generators.carrier == carrier) & ~n.generators.p_nom_extendable
        if not "location" in n.buses:
           n.buses["location"] = n.buses.index.str[:4]
        existing = (
            n.generators.loc[ext_i, "p_nom"]
            .groupby(n.generators.bus.map(n.buses.location))
            .sum()
        )
        existing.index += " " + carrier + "-" + snakemake.wildcards.planning_horizons
        n.generators.loc[existing.index, "p_nom_max"] -= existing

    # check if existing capacities are larger than technical potential
    existing_large = n.generators[
        n.generators["p_nom_min"] > n.generators["p_nom_max"]
    ].index
    if len(existing_large):
        logger.warning(
            f"Existing capacities larger than technical potential for {existing_large},\
                       adjust technical potential to existing capacities"
        )
        n.generators.loc[existing_large, "p_nom_max"] = n.generators.loc[
            existing_large, "p_nom_min"
        ]

    n.generators.p_nom_max.clip(lower=0, inplace=True)


def _add_land_use_constraint_m(n, config):
    # if generators clustering is lower than network clustering, land_use accounting is at generators clusters

    planning_horizons = config["scenario"]["planning_horizons"]
    grouping_years = config["existing_capacities"]["grouping_years"]
    current_horizon = snakemake.wildcards.planning_horizons

    for carrier in ["solar", "onwind", "offwind-ac", "offwind-dc"]:
        existing = n.generators.loc[n.generators.carrier == carrier, "p_nom"]
        ind = list(
            set(
                [
                    i.split(sep=" ")[0] + " " + i.split(sep=" ")[1]
                    for i in existing.index
                ]
            )
        )

        previous_years = [
            str(y)
            for y in planning_horizons + grouping_years
            if y < int(snakemake.wildcards.planning_horizons)
        ]

        for p_year in previous_years:
            ind2 = [
                i for i in ind if i + " " + carrier + "-" + p_year in existing.index
            ]
            sel_current = [i + " " + carrier + "-" + current_horizon for i in ind2]
            sel_p_year = [i + " " + carrier + "-" + p_year for i in ind2]
            n.generators.loc[sel_current, "p_nom_max"] -= existing.loc[
                sel_p_year
            ].rename(lambda x: x[:-4] + current_horizon)

    n.generators.p_nom_max.clip(lower=0, inplace=True)


def add_co2_sequestration_limit(n, limit=200):
    """
    Add a global constraint on the amount of Mt CO2 that can be sequestered.
    """
    n.carriers.loc["co2 stored", "co2_absorptions"] = -1
    n.carriers.co2_absorptions = n.carriers.co2_absorptions.fillna(0)

    limit = limit * 1e6
    for o in opts:
        if "seq" not in o:
            continue
        limit = float(o[o.find("seq") + 3 :]) * 1e6
        break

    n.add(
        "GlobalConstraint",
        "co2_sequestration_limit",
        sense="<=",
        constant=limit,
        type="primary_energy",
        carrier_attribute="co2_absorptions",
    )


def prepare_network(n, solve_opts=None, config=None):
    if "clip_p_max_pu" in solve_opts:
        for df in (
            n.generators_t.p_max_pu,
            n.generators_t.p_min_pu,  # TODO: check if this can be removed
            n.storage_units_t.inflow,
        ):
            df.where(df > solve_opts["clip_p_max_pu"], other=0.0, inplace=True)

    load_shedding = solve_opts.get("load_shedding")
    if load_shedding:
        # intersect between macroeconomic and surveybased willingness to pay
        # http://journal.frontiersin.org/article/10.3389/fenrg.2015.00055/full
        # TODO: retrieve color and nice name from config
        n.add("Carrier", "load", color="#dd2e23", nice_name="Load shedding")
        buses_i = n.buses.query("carrier == 'AC'").index
        if not np.isscalar(load_shedding):
            # TODO: do not scale via sign attribute (use Eur/MWh instead of Eur/kWh)
            load_shedding = 1e2  # Eur/kWh

        n.madd(
            "Generator",
            buses_i,
            " load",
            bus=buses_i,
            carrier="load",
            sign=1e-3,  # Adjust sign to measure p and p_nom in kW instead of MW
            marginal_cost=load_shedding,  # Eur/kWh
            p_nom=1e9,  # kW
        )

    if solve_opts.get("noisy_costs"):
        for t in n.iterate_components():
            # if 'capital_cost' in t.df:
            #    t.df['capital_cost'] += 1e1 + 2.*(np.random.random(len(t.df)) - 0.5)
            if "marginal_cost" in t.df:
                t.df["marginal_cost"] += 1e-2 + 2e-3 * (
                    np.random.random(len(t.df)) - 0.5
                )

        for t in n.iterate_components(["Line", "Link"]):
            t.df["capital_cost"] += (
                1e-1 + 2e-2 * (np.random.random(len(t.df)) - 0.5)
            ) * t.df["length"]

    if solve_opts.get("nhours"):
        nhours = solve_opts["nhours"]
        n.set_snapshots(n.snapshots[:nhours])
        n.snapshot_weightings[:] = 8760.0 / nhours

    if config["foresight"] == "myopic":
        add_land_use_constraint(n, config)

    if n.stores.carrier.eq("co2 stored").any():
        limit = config["sector"].get("co2_sequestration_potential", 200)
        add_co2_sequestration_limit(n, limit=limit)

    return n


def def_nominal_variables(n, c, attr):
    """
    Initializes variables for nominal capacities for a given component and a
    given attribute.

    Parameters
    ----------
    n : pypsa.Network
    c : str
        network component of which the nominal capacity should be defined
    attr : str
        name of the variable, e.g. 'p_nom'
    """
    if attr.startswith("p_nom"):
        ext_i = n.get_extendable_i(c)
    else:
        idx = n.df(c)[lambda ds: ds["p_nom_extendable"]].index
        ext_i = idx.rename(f"{c}")

    if ext_i.empty:
        return
    n.model.add_variables(coords=[ext_i], name=f"{c}-{attr}")


def add_slack_variables(n):
    # Define variables
    for c, attr in lookup.query("nominal").index:
        def_nominal_variables(n, c, attr)

    n.model.add_constraints(
        n.model["Generator-p_nom_slack_min_1"] >= 0, name="Gen_p_nom_slack_min_1"
    )
    n.model.add_constraints(
        n.model["Generator-p_nom_slack_min_2"] >= 0, name="Gen_p_nom_slack_min_2"
    )
    n.model.add_constraints(
        n.model["Link-p_nom_slack_min_1"] >= 0, name="Link_p_nom_slack_min_1"
    )
    n.model.add_constraints(
        n.model["Link-p_nom_slack_min_2"] >= 0, name="Link_p_nom_slack_min_2"
    )
    n.model.add_constraints(
        n.model["Link-p_slack_min_1"] >= 0, name="Link_p_slack_min_1"
    )
    n.model.add_constraints(
        n.model["Link-p_slack_min_2"] >= 0, name="Link_p_slack_min_2"
    )


def add_CCL_constraints(n, config):
    """
    Add CCL (country & carrier limit) constraint to the network.

    Add minimum and maximum levels of generator nominal capacity per carrier
    for individual countries. Opts and path for agg_p_nom_sce.csv must be defined
    in config.yaml. Default file is available at data/agg_p_nom_sce.csv.

    Parameters
    ----------
    n : pypsa.Network
    config : dict

    Example
    -------
    scenario:
        opts: [Co2L-CCL-24H]
    electricity:
        agg_p_nom_limits: data/agg_p_nom_sce.csv
        agg_e_limits: data/agg_gen_sce.csv
    """

    target_year = snakemake.wildcards.planning_horizons[-4:]

    agg_p_nom_sce = pd.read_csv(
        config["electricity"]["agg_p_nom_limits"], index_col=[0, 1]
    )
    agg_p_nom_min = (agg_p_nom_sce[target_year]).fillna(0)
    minimum = xr.DataArray(agg_p_nom_min).rename(dim_0="group")

    logger.info("Adding generation capacity constraints per carrier and country")
    args = [
        ["Generator", "p_nom", "p_nom_slack_min_1", "p_nom_slack_min_2",
         "bus", "carrier"],
        ["Link", "p_nom", "p_nom_slack_min_1", "p_nom_slack_min_2",
         "bus1", "carrier"],
        ]

    # group generator carriers onto scenario carrier
    carrier_grouper = {'offwind-ac': 'offwind', 'offwind-dc': 'offwind',
                       'coal': 'coal & lignite', 'lignite': 'coal & lignite',
                       'OCGT': 'gas', 'CCGT': 'gas', "solar rooftop": "solar",
<<<<<<< HEAD
                       "ror": "hydro", "H2 Electrolysis": "electrolyser"}
=======
                       "ror": "hydro"}#, "biomass": "biofuels"}
>>>>>>> 4fe06b85
    exprs = []

    for arg in args:
        c, attr1, attr2, attr3, column1, column2 = arg

        p_nom = n.model[f"{c}-{attr1}"]

        slack_min_1 = n.model[f"{c}-{attr2}"]
        slack_min_2 = n.model[f"{c}-{attr3}"]
        if c == "Generator":
            n.generators['p_nom_slack_min_1_opt'] = np.nan
            n.generators['p_nom_slack_min_2_opt'] = np.nan
            gens = n.generators.query("p_nom_extendable").rename_axis(
                index="Generator-ext")
            gens["carrier"] = gens.carrier.replace(carrier_grouper)
            gens.bus = [bus.replace(" low voltage", "") for bus in gens.bus]

            grouper = [gens.bus.map(n.buses.country), gens.carrier]
            grouper = xr.DataArray(pd.MultiIndex.from_arrays(grouper),
                                   dims=["Generator-ext"])
            lhs = p_nom.groupby(grouper).sum().rename(bus="country")

            lhs_slack_min_1 = slack_min_1.groupby(grouper).sum().rename(bus="country")
            lhs_slack_min_2 = slack_min_2.groupby(grouper).sum().rename(bus="country")
        else:
            n.links['p_nom_slack_min_1_opt'] = np.nan
            n.links['p_nom_slack_min_2_opt'] = np.nan
            gens = n.links.query("p_nom_extendable").rename_axis(
                index="Link-ext")
            gens["carrier"] = gens.carrier.replace(carrier_grouper)
            gens.bus1 = gens.bus1.str.replace(r' H2', '')
            grouper = [gens.bus1.map(n.buses.country), gens.carrier]
            grouper = xr.DataArray(pd.MultiIndex.from_arrays(grouper),
                                   dims=["Link-ext"])
            lhs = p_nom.groupby(grouper).sum().rename(bus1="country")
            lhs_slack_min_1 = slack_min_1.groupby(grouper).sum().rename(bus1="country")
            lhs_slack_min_2 = slack_min_2.groupby(grouper).sum().rename(bus1="country")

        index = minimum.indexes["group"].intersection(lhs.indexes["group"])
        expr = (lhs.sel(group=index) + lhs_slack_min_1.sel(group=index) -
                lhs_slack_min_2.sel(group=index))
        exprs.append(expr)
    lhs = merge(exprs, join="outer")
    index = minimum.indexes["group"].intersection(lhs.indexes["group"])

    if not index.empty:
        n.model.add_constraints(
            lhs.sel(group=index) == minimum.loc[index], name="agg_p_nom_min"
        )


def add_gen_constraints(n, config):
    """
    Add yearly generation (country & carrier generatiom) constraint to the network.

    Add generation level of generators per carrier for individual countries.
    Opts and path for agg_gen_sce.csv must be defined
    in config.yaml. Default file is available at data/agg_gen_sce.csv.

    Parameters
    ----------
    n : pypsa.Network
    config : dict

    Example
    -------
    scenario:
        opts: [Co2L-CCL-24H]
    electricity:
        agg_e_limits: data/agg_gen_sce.csv
    """

    target_year = snakemake.wildcards.planning_horizons[-4:]

    agg_e_limits = pd.read_csv(
        config["electricity"]["agg_gen_limits"], index_col=[0, 1]
    )
    agg_e_limits = (agg_e_limits[target_year]).fillna(0)
    minimum = xr.DataArray(agg_e_limits).rename(dim_0="group")

    logger.info("Adding generation constraints per carrier and country")
    args = [
        ["Link", "p", "p_slack_min_1", "p_slack_min_2",
         "bus1", "carrier"]
        ]

    # group generator carriers onto scenario carrier
    carrier_grouper = {'offwind-ac': 'offwind', 'offwind-dc': 'offwind',
                       'coal': 'coal & lignite', 'lignite': 'coal & lignite',
                       'OCGT': 'gas', 'CCGT': 'gas', "solar rooftop": "solar",
                       "ror": "hydro"}#, "biomass": "biofuels"}
    exprs = []

    for arg in args:
        c, attr1, attr2, attr3, column1, column2 = arg
        p = n.model[f"{c}-{attr1}"]
        slack_min_1 = n.model[f"{c}-{attr2}"]
        slack_min_2 = n.model[f"{c}-{attr3}"]

        n.links['p_slack_min_1_opt'] = np.nan
        n.links['p_slack_min_2_opt'] = np.nan
        gens = n.links.rename_axis(
            index="Link")
        gens["carrier"] = gens.carrier.replace(carrier_grouper)
        grouper = [gens.bus1.map(n.buses.country), gens.carrier]
        grouper = xr.DataArray(pd.MultiIndex.from_arrays(grouper),
                               dims=["Link"])
        lhs = p.groupby(grouper).sum().rename(bus1="country")
        lhs_slack_min_1 = slack_min_1.groupby(grouper).sum().rename(bus1="country")
        lhs_slack_min_2 = slack_min_2.groupby(grouper).sum().rename(bus1="country")
        lhs = lhs.sum(dims="snapshot")

        index = minimum.indexes["group"].intersection(lhs.indexes["group"])
        expr = (lhs.sel(group=index) + lhs_slack_min_1.sel(group=index) -
                lhs_slack_min_2.sel(group=index))
        exprs.append(expr)
    lhs = merge(exprs, join="outer")
    index = minimum.indexes["group"].intersection(lhs.indexes["group"])
    if not index.empty:
        n.model.add_constraints(
            lhs.sel(group=index) == minimum.loc[index], name="agg_e_min"
        )


def add_EQ_constraints(n, o, scaling=1e-1):
    """
    Add equity constraints to the network.

    Currently this is only implemented for the electricity sector only.

    Opts must be specified in the config.yaml.

    Parameters
    ----------
    n : pypsa.Network
    o : str

    Example
    -------
    scenario:
        opts: [Co2L-EQ0.7-24H]

    Require each country or node to on average produce a minimal share
    of its total electricity consumption itself. Example: EQ0.7c demands each country
    to produce on average at least 70% of its consumption; EQ0.7 demands
    each node to produce on average at least 70% of its consumption.
    """
    # TODO: Generalize to cover myopic and other sectors?
    float_regex = "[0-9]*\.?[0-9]+"
    level = float(re.findall(float_regex, o)[0])
    if o[-1] == "c":
        ggrouper = n.generators.bus.map(n.buses.country).to_xarray()
        lgrouper = n.loads.bus.map(n.buses.country).to_xarray()
        sgrouper = n.storage_units.bus.map(n.buses.country).to_xarray()
    else:
        ggrouper = n.generators.bus.to_xarray()
        lgrouper = n.loads.bus.to_xarray()
        sgrouper = n.storage_units.bus.to_xarray()
    load = (
        n.snapshot_weightings.generators
        @ n.loads_t.p_set.groupby(lgrouper, axis=1).sum()
    )
    inflow = (
        n.snapshot_weightings.stores
        @ n.storage_units_t.inflow.groupby(sgrouper, axis=1).sum()
    )
    inflow = inflow.reindex(load.index).fillna(0.0)
    rhs = scaling * (level * load - inflow)
    p = n.model["Generator-p"]
    lhs_gen = (
        (p * (n.snapshot_weightings.generators * scaling))
        .groupby(ggrouper)
        .sum()
        .sum("snapshot")
    )
    # TODO: double check that this is really needed, why do have to subtract the spillage
    if not n.storage_units_t.inflow.empty:
        spillage = n.model["StorageUnit-spill"]
        lhs_spill = (
            (spillage * (-n.snapshot_weightings.stores * scaling))
            .groupby(sgrouper)
            .sum()
            .sum("snapshot")
        )
        lhs = lhs_gen + lhs_spill
    else:
        lhs = lhs_gen
    n.model.add_constraints(lhs >= rhs, name="equity_min")


def add_BAU_constraints(n, config):
    """
    Add a per-carrier minimal overall capacity.

    BAU_mincapacities and opts must be adjusted in the config.yaml.

    Parameters
    ----------
    n : pypsa.Network
    config : dict

    Example
    -------
    scenario:
        opts: [Co2L-BAU-24H]
    electricity:
        BAU_mincapacities:
            solar: 0
            onwind: 0
            OCGT: 100000
            offwind-ac: 0
            offwind-dc: 0
    Which sets minimum expansion across all nodes e.g. in Europe to 100GW.
    OCGT bus 1 + OCGT bus 2 + ... > 100000
    """
    mincaps = pd.Series(config["electricity"]["BAU_mincapacities"])
    p_nom = n.model["Generator-p_nom"]
    ext_i = n.generators.query("p_nom_extendable")
    ext_carrier_i = xr.DataArray(ext_i.carrier.rename_axis("Generator-ext"))
    lhs = p_nom.groupby(ext_carrier_i).sum()
    index = mincaps.index.intersection(lhs.indexes["carrier"])
    rhs = mincaps[index].rename_axis("carrier")
    n.model.add_constraints(lhs >= rhs, name="bau_mincaps")


# TODO: think about removing or make per country
def add_SAFE_constraints(n, config):
    """
    Add a capacity reserve margin of a certain fraction above the peak demand.
    Renewable generators and storage do not contribute. Ignores network.

    Parameters
    ----------
        n : pypsa.Network
        config : dict

    Example
    -------
    config.yaml requires to specify opts:

    scenario:
        opts: [Co2L-SAFE-24H]
    electricity:
        SAFE_reservemargin: 0.1
    Which sets a reserve margin of 10% above the peak demand.
    """
    peakdemand = n.loads_t.p_set.sum(axis=1).max()
    margin = 1.0 + config["electricity"]["SAFE_reservemargin"]
    reserve_margin = peakdemand * margin
    # TODO: do not take this from the plotting config!
    conv_techs = config["plotting"]["conv_techs"]
    ext_gens_i = n.generators.query("carrier in @conv_techs & p_nom_extendable").index
    p_nom = n.model["Generator-p_nom"].loc[ext_gens_i]
    lhs = p_nom.sum()
    exist_conv_caps = n.generators.query(
        "~p_nom_extendable & carrier in @conv_techs"
    ).p_nom.sum()
    rhs = reserve_margin - exist_conv_caps
    n.model.add_constraints(lhs >= rhs, name="safe_mintotalcap")


def add_operational_reserve_margin(n, sns, config):
    """
    Build reserve margin constraints based on the formulation given in
    https://genxproject.github.io/GenX/dev/core/#Reserves.

    Parameters
    ----------
        n : pypsa.Network
        sns: pd.DatetimeIndex
        config : dict

    Example:
    --------
    config.yaml requires to specify operational_reserve:
    operational_reserve: # like https://genxproject.github.io/GenX/dev/core/#Reserves
        activate: true
        epsilon_load: 0.02 # percentage of load at each snapshot
        epsilon_vres: 0.02 # percentage of VRES at each snapshot
        contingency: 400000 # MW
    """
    reserve_config = config["electricity"]["operational_reserve"]
    EPSILON_LOAD = reserve_config["epsilon_load"]
    EPSILON_VRES = reserve_config["epsilon_vres"]
    CONTINGENCY = reserve_config["contingency"]

    # Reserve Variables
    n.model.add_variables(
        0, np.inf, coords=[sns, n.generators.index], name="Generator-r"
    )
    reserve = n.model["Generator-r"]
    summed_reserve = reserve.sum("Generator")

    # Share of extendable renewable capacities
    ext_i = n.generators.query("p_nom_extendable").index
    vres_i = n.generators_t.p_max_pu.columns
    if not ext_i.empty and not vres_i.empty:
        capacity_factor = n.generators_t.p_max_pu[vres_i.intersection(ext_i)]
        p_nom_vres = (
            n.model["Generator-p_nom"]
            .loc[vres_i.intersection(ext_i)]
            .rename({"Generator-ext": "Generator"})
        )
        lhs = summed_reserve + (p_nom_vres * (-EPSILON_VRES * capacity_factor)).sum(
            "Generator"
        )

    # Total demand per t
    demand = get_as_dense(n, "Load", "p_set").sum(axis=1)

    # VRES potential of non extendable generators
    capacity_factor = n.generators_t.p_max_pu[vres_i.difference(ext_i)]
    renewable_capacity = n.generators.p_nom[vres_i.difference(ext_i)]
    potential = (capacity_factor * renewable_capacity).sum(axis=1)

    # Right-hand-side
    rhs = EPSILON_LOAD * demand + EPSILON_VRES * potential + CONTINGENCY

    n.model.add_constraints(lhs >= rhs, name="reserve_margin")

    # additional constraint that capacity is not exceeded
    gen_i = n.generators.index
    ext_i = n.generators.query("p_nom_extendable").index
    fix_i = n.generators.query("not p_nom_extendable").index

    dispatch = n.model["Generator-p"]
    reserve = n.model["Generator-r"]

    capacity_variable = n.model["Generator-p_nom"].rename(
        {"Generator-ext": "Generator"}
    )
    capacity_fixed = n.generators.p_nom[fix_i]

    p_max_pu = get_as_dense(n, "Generator", "p_max_pu")

    lhs = dispatch + reserve - capacity_variable * p_max_pu[ext_i]

    rhs = (p_max_pu[fix_i] * capacity_fixed).reindex(columns=gen_i, fill_value=0)

    n.model.add_constraints(lhs <= rhs, name="Generator-p-reserve-upper")


def add_battery_constraints(n):
    """
    Add constraint ensuring that charger = discharger, i.e.
    1 * charger_size - efficiency * discharger_size = 0
    """
    if not n.links.p_nom_extendable.any():
        return

    discharger_bool = n.links.index.str.contains("battery discharger")
    charger_bool = n.links.index.str.contains("battery charger")

    dischargers_ext = n.links[discharger_bool].query("p_nom_extendable").index
    chargers_ext = n.links[charger_bool].query("p_nom_extendable").index

    eff = n.links.efficiency[dischargers_ext].values
    lhs = (
        n.model["Link-p_nom"].loc[chargers_ext]
        - n.model["Link-p_nom"].loc[dischargers_ext] * eff
    )

    n.model.add_constraints(lhs == 0, name="Link-charger_ratio")


def add_chp_constraints(n):
    electric = (
        n.links.index.str.contains("urban central")
        & n.links.index.str.contains("CHP")
        & n.links.index.str.contains("electric")
    )
    heat = (
        n.links.index.str.contains("urban central")
        & n.links.index.str.contains("CHP")
        & n.links.index.str.contains("heat")
    )

    electric_ext = n.links[electric].query("p_nom_extendable").index
    heat_ext = n.links[heat].query("p_nom_extendable").index

    electric_fix = n.links[electric].query("~p_nom_extendable").index
    heat_fix = n.links[heat].query("~p_nom_extendable").index

    p = n.model["Link-p"]  # dimension: [time, link]

    # output ratio between heat and electricity and top_iso_fuel_line for extendable
    if not electric_ext.empty:
        p_nom = n.model["Link-p_nom"]

        lhs = (
            p_nom.loc[electric_ext]
            * (n.links.p_nom_ratio * n.links.efficiency)[electric_ext].values
            - p_nom.loc[heat_ext] * n.links.efficiency[heat_ext].values
        )
        n.model.add_constraints(lhs == 0, name="chplink-fix_p_nom_ratio")

        rename = {"Link-ext": "Link"}
        lhs = (
            p.loc[:, electric_ext]
            + p.loc[:, heat_ext]
            - p_nom.rename(rename).loc[electric_ext]
        )
        n.model.add_constraints(lhs <= 0, name="chplink-top_iso_fuel_line_ext")

    # top_iso_fuel_line for fixed
    if not electric_fix.empty:
        lhs = p.loc[:, electric_fix] + p.loc[:, heat_fix]
        rhs = n.links.p_nom[electric_fix]
        n.model.add_constraints(lhs <= rhs, name="chplink-top_iso_fuel_line_fix")

    # back-pressure
    if not electric.empty:
        lhs = (
            p.loc[:, heat] * (n.links.efficiency[heat] * n.links.c_b[electric].values)
            - p.loc[:, electric] * n.links.efficiency[electric]
        )
        n.model.add_constraints(lhs <= rhs, name="chplink-backpressure")


def add_pipe_retrofit_constraint(n):
    """
    Add constraint for retrofitting existing CH4 pipelines to H2 pipelines.
    """
    gas_pipes_i = n.links.query("carrier == 'gas pipeline' and p_nom_extendable").index
    h2_retrofitted_i = n.links.query(
        "carrier == 'H2 pipeline retrofitted' and p_nom_extendable"
    ).index

    if h2_retrofitted_i.empty or gas_pipes_i.empty:
        return

    p_nom = n.model["Link-p_nom"]

    CH4_per_H2 = 1 / n.config["sector"]["H2_retrofit_capacity_per_CH4"]
    lhs = p_nom.loc[gas_pipes_i] + CH4_per_H2 * p_nom.loc[h2_retrofitted_i]
    rhs = n.links.p_nom[gas_pipes_i].rename_axis("Link-ext")

    n.model.add_constraints(lhs == rhs, name="Link-pipe_retrofit")

def add_slacks_to_objective(n, snapshots):
    m = n.model
    objective = []
    for c, attr in lookup.query("cost").index:
        cost = 1e7
        operation = m[f"{c}-{attr}"]
        objective.append((operation * cost).sum())
    objective.append(m.objective)
    m.objective = merge(objective)

def extra_functionality(n, snapshots):
    """
    Collects supplementary constraints which will be passed to
    ``pypsa.optimization.optimize``.

    If you want to enforce additional custom constraints, this is a good
    location to add them. The arguments ``opts`` and
    ``snakemake.config`` are expected to be attached to the network.
    """
    opts = n.opts
    config = n.config
    if "BAU" in opts and n.generators.p_nom_extendable.any():
        add_BAU_constraints(n, config)
    if "SAFE" in opts and n.generators.p_nom_extendable.any():
        add_SAFE_constraints(n, config)
    if "CCL" in opts: # and n.generators.p_nom_extendable.any():
        add_slack_variables(n)
        add_CCL_constraints(n, config)
        add_gen_constraints(n, config)
    reserve = config["electricity"].get("operational_reserve", {})
    if reserve.get("activate"):
        add_operational_reserve_margin(n, snapshots, config)
    for o in opts:
        if "EQ" in o:
            add_EQ_constraints(n, o)
    add_battery_constraints(n)
    add_pipe_retrofit_constraint(n)
    add_slacks_to_objective(n, snapshots)
    with open("../../../results/agg_p_nom_min.txt", "w") as text_file:
        for index in n.model.constraints['agg_p_nom_min'].indexes["group"]:
            text_file.write(str(n.model.constraints['agg_p_nom_min'].sel(group=[index])))

    with open("../../../results/agg_e_min.txt", "w") as text_file:
        for index in n.model.constraints['agg_e_min'].indexes["group"]:
            text_file.write(str(n.model.constraints['agg_e_min'].sel(group=[index])))


def solve_network(n, config, opts="", **kwargs):
    set_of_options = config["solving"]["solver"]["options"]
    solver_options = (
        config["solving"]["solver_options"][set_of_options] if set_of_options else {}
    )
    solver_name = config["solving"]["solver"]["name"]
    cf_solving = config["solving"]["options"]
    track_iterations = cf_solving.get("track_iterations", False)
    min_iterations = cf_solving.get("min_iterations", 4)
    max_iterations = cf_solving.get("max_iterations", 6)

    # add to network for extra_functionality
    n.config = config
    n.opts = opts

    # set p_nom_ext to True
    n.generators = n.generators.assign(p_nom_extendable=True)
    n.links.loc[n.links['carrier'].isin(['coal','lignite', 'OCGT', 'CCGT', 'oil', 'nuclear','H2 electrolysis']), 'p_nom_extendable'] = True

    skip_iterations = cf_solving.get("skip_iterations", False)
    if not n.lines.s_nom_extendable.any():
        skip_iterations = True
        logger.info("No expandable lines found. Skipping iterative solving.")

    if skip_iterations:
        status, condition = n.optimize(
            solver_name=solver_name,
            extra_functionality=extra_functionality,
            **solver_options,
            **kwargs,
        )
    else:
        status, condition = n.optimize.optimize_transmission_expansion_iteratively(
            solver_name=solver_name,
            track_iterations=track_iterations,
            min_iterations=min_iterations,
            max_iterations=max_iterations,
            extra_functionality=extra_functionality,
            **solver_options,
            **kwargs,
        )

    if status != "ok":
        logger.warning(
            f"Solving status '{status}' with termination condition '{condition}'"
        )
    if "infeasible" in condition:
        raise RuntimeError("Solving status 'infeasible'")

    return n


if __name__ == "__main__":
    if "snakemake" not in globals():
        from _helpers import mock_snakemake

        snakemake = mock_snakemake(
            "solve_network",
            configfiles="config/config.yaml",
            simpl="",
            opts="",
            clusters="30",
            ll="v1.0",
            sector_opts="Co2L0-3H-T-H-B-I-A-dist1-CCL",
            planning_horizons="2050",
        )
    configure_logging(snakemake)
    if "sector_opts" in snakemake.wildcards.keys():
        update_config_with_sector_opts(
            snakemake.config, snakemake.wildcards.sector_opts
        )

    opts = snakemake.wildcards.opts
    if "sector_opts" in snakemake.wildcards.keys():
        opts += "-" + snakemake.wildcards.sector_opts
    opts = [o for o in opts.split("-") if o != ""]
    solve_opts = snakemake.config["solving"]["options"]

    np.random.seed(solve_opts.get("seed", 123))

    fn = getattr(snakemake.log, "memory", None)
    with memory_logger(filename=fn, interval=30.0) as mem:
        if "overrides" in snakemake.input.keys():
            overrides = override_component_attrs(snakemake.input.overrides)
            n = pypsa.Network(
                snakemake.input.network, override_component_attrs=overrides
            )
        else:
            n = pypsa.Network(snakemake.input.network)

        n = prepare_network(n, solve_opts, config=snakemake.config)

        n = solve_network(
            n, config=snakemake.config, opts=opts, log_fn=snakemake.log.solver
        )

        n.meta = dict(snakemake.config, **dict(wildcards=dict(snakemake.wildcards)))
        n.export_to_netcdf(snakemake.output[0])

    logger.info("Maximum memory usage: {}".format(mem.mem_usage))<|MERGE_RESOLUTION|>--- conflicted
+++ resolved
@@ -305,11 +305,7 @@
     carrier_grouper = {'offwind-ac': 'offwind', 'offwind-dc': 'offwind',
                        'coal': 'coal & lignite', 'lignite': 'coal & lignite',
                        'OCGT': 'gas', 'CCGT': 'gas', "solar rooftop": "solar",
-<<<<<<< HEAD
-                       "ror": "hydro", "H2 Electrolysis": "electrolyser"}
-=======
                        "ror": "hydro"}#, "biomass": "biofuels"}
->>>>>>> 4fe06b85
     exprs = []
 
     for arg in args:
@@ -340,7 +336,7 @@
             gens = n.links.query("p_nom_extendable").rename_axis(
                 index="Link-ext")
             gens["carrier"] = gens.carrier.replace(carrier_grouper)
-            gens.bus1 = gens.bus1.str.replace(r' H2', '')
+
             grouper = [gens.bus1.map(n.buses.country), gens.carrier]
             grouper = xr.DataArray(pd.MultiIndex.from_arrays(grouper),
                                    dims=["Link-ext"])
@@ -354,7 +350,6 @@
         exprs.append(expr)
     lhs = merge(exprs, join="outer")
     index = minimum.indexes["group"].intersection(lhs.indexes["group"])
-
     if not index.empty:
         n.model.add_constraints(
             lhs.sel(group=index) == minimum.loc[index], name="agg_p_nom_min"
@@ -813,7 +808,7 @@
 
     # set p_nom_ext to True
     n.generators = n.generators.assign(p_nom_extendable=True)
-    n.links.loc[n.links['carrier'].isin(['coal','lignite', 'OCGT', 'CCGT', 'oil', 'nuclear','H2 electrolysis']), 'p_nom_extendable'] = True
+    n.links.loc[n.links['carrier'].isin(['coal','lignite', 'OCGT', 'CCGT', 'oil', 'nuclear']), 'p_nom_extendable'] = True
 
     skip_iterations = cf_solving.get("skip_iterations", False)
     if not n.lines.s_nom_extendable.any():
