--- conflicted
+++ resolved
@@ -344,16 +344,11 @@
     n.links.drop(n.links.index[~n.links.carrier.str.contains("H2 pipeline")], inplace=True)
 
     h2_new = n.links.loc[n.links.carrier=="H2 pipeline"]
-<<<<<<< HEAD
-
-=======
->>>>>>> 5082c876
     h2_retro = n.links.loc[n.links.carrier=='H2 pipeline retrofitted']
     # sum capacitiy for pipelines from different investment periods
     h2_new = group_pipes(h2_new)
     h2_retro = group_pipes(h2_retro, drop_direction=True).reindex(h2_new.index).fillna(0)
 
-<<<<<<< HEAD
     if not h2_retro.empty:
 
         positive_order = h2_retro.bus0 < h2_retro.bus1
@@ -383,12 +378,9 @@
         h2_total = h2_new
 
     link_widths_total = h2_total / linewidth_factor
-=======
 
     n.links.rename(index=lambda x: x.split("-2")[0], inplace=True)
     n.links = n.links.groupby(level=0).first()
-    link_widths_total = (h2_new + h2_retro) / linewidth_factor
->>>>>>> 5082c876
     link_widths_total = link_widths_total.reindex(n.links.index).fillna(0.)
     link_widths_total[n.links.p_nom_opt < line_lower_threshold] = 0.
 
@@ -407,7 +399,6 @@
         subplot_kw={"projection": proj}
     )
 
-<<<<<<< HEAD
     color_h2_pipe = '#b3f3f4'
     color_retrofit = '#499a9c'
     
@@ -416,8 +407,6 @@
         "H2 Fuel Cell": '#805394'
     }
 
-=======
->>>>>>> 5082c876
     n.plot(
         geomap=True,
         bus_sizes=bus_sizes,
@@ -599,12 +588,7 @@
         link_colors=pipe_colors['gas pipeline (2020)'],
         link_widths=link_widths_orig,
         branch_components=["Link"],
-<<<<<<< HEAD
-        ax=ax, 
-        geomap=True,
-=======
         ax=ax,
->>>>>>> 5082c876
         **map_opts
     )
 
@@ -630,23 +614,11 @@
         boundaries=map_opts["boundaries"]
     )
 
-<<<<<<< HEAD
     sizes = [100, 10]
     labels = [f"{s} TWh" for s in sizes]
     sizes = [s/bus_size_factor*1e6 for s in sizes]
     
     legend_kw = dict(
-=======
-    handles = make_legend_circles_for(
-        [10e6, 100e6],
-        scale=bus_size_factor,
-        facecolor='grey'
-    )
-    labels = ["{} TWh".format(s) for s in (10, 100)]
-
-    l2 = ax.legend(
-        handles, labels,
->>>>>>> 5082c876
         loc="upper left",
         bbox_to_anchor=(0, 1.03),
         labelspacing=0.8,
@@ -654,7 +626,6 @@
         handletextpad=1,
         title='Gas Sources',
     )
-<<<<<<< HEAD
     
     add_legend_circles(
         ax,
@@ -669,20 +640,6 @@
     labels = [f"{s} GW" for s in sizes]
     
     legend_kw = dict(
-=======
-
-    ax.add_artist(l2)
-
-    handles = []
-    labels = []
-
-    for s in (50, 10):
-        handles.append(plt.Line2D([0], [0], color="grey", linewidth=s * 1e3 / linewidth_factor))
-        labels.append("{} GW".format(s))
-
-    l1_1 = ax.legend(
-        handles, labels,
->>>>>>> 5082c876
         loc="upper left",
         bbox_to_anchor=(0.25, 1.03),
         frameon=False,
@@ -690,7 +647,6 @@
         handletextpad=1,
         title='Gas Pipeline'
     )
-<<<<<<< HEAD
     
     add_legend_lines(
         ax,
@@ -723,10 +679,6 @@
         labels,
         legend_kw=legend_kw,
     )
-=======
-
-    ax.add_artist(l1_1)
->>>>>>> 5082c876
 
     fig.savefig(
         snakemake.output.map.replace("-costs-all","-ch4_network"),
